from unittest.mock import MagicMock, patch

import pytest
import torch

from swarms.models.huggingface import (
    HuggingfaceLLM,  # Replace with the actual import path
)


# Fixture for the class instance
@pytest.fixture
def llm_instance():
    model_id = "gpt2-small"
    instance = HuggingfaceLLM(model_id=model_id)
    return instance


# Test for instantiation and attributes
def test_llm_initialization(llm_instance):
    assert llm_instance.model_id == "gpt2-small"
    assert llm_instance.max_length == 500
    # ... add more assertions for all default attributes


# Parameterized test for setting devices
@pytest.mark.parametrize("device", ["cpu", "cuda"])
def test_llm_set_device(llm_instance, device):
    llm_instance.set_device(device)
    assert llm_instance.device == device


# Test exception during initialization with a bad model_id
def test_llm_bad_model_initialization():
    with pytest.raises(Exception):
        HuggingfaceLLM(model_id="unknown-model")


# Mocking the tokenizer and model to test run method
@patch("swarms.models.huggingface.AutoTokenizer.from_pretrained")
@patch("swarms.models.huggingface.AutoModelForCausalLM.from_pretrained")
def test_llm_run(mock_model, mock_tokenizer, llm_instance):
    mock_model.return_value.generate.return_value = "mocked output"
    mock_tokenizer.return_value.encode.return_value = "mocked input"
    result = llm_instance.run("test task")
    assert result == "mocked output"


# Async test (requires pytest-asyncio plugin)
@pytest.mark.asyncio
async def test_llm_run_async(llm_instance):
    result = await llm_instance.run_async("test task")
    assert isinstance(result, str)


# Test for checking GPU availability
def test_llm_gpu_availability(llm_instance):
    # Assuming the test is running on a machine where the GPU availability is known
    expected_result = torch.cuda.is_available()
    assert llm_instance.gpu_available() == expected_result


# Test for memory consumption reporting
def test_llm_memory_consumption(llm_instance):
    # Mocking torch.cuda functions for consistent results
    with patch("torch.cuda.memory_allocated", return_value=1024):
        with patch("torch.cuda.memory_reserved", return_value=2048):
            memory = llm_instance.memory_consumption()
    assert memory == {"allocated": 1024, "reserved": 2048}


# Test different initialization parameters
<<<<<<< HEAD
@pytest.mark.parametrize("model_id, max_length", [
    ("gpt2-small", 100),
    ("gpt2-medium", 200),
    ("gpt2-large", None)  # None to check default behavior
])
=======
@pytest.mark.parametrize(
    "model_id, max_length",
    [
        ("gpt2-small", 100),
        ("gpt2-medium", 200),
        ("gpt2-large", None),  # None to check default behavior
    ],
)
>>>>>>> 7da009a5
def test_llm_initialization_params(model_id, max_length):
    if max_length:
        instance = HuggingfaceLLM(model_id=model_id, max_length=max_length)
        assert instance.max_length == max_length
    else:
        instance = HuggingfaceLLM(model_id=model_id)
        assert instance.max_length == 500  # Assuming 500 is the default max_length


# Test for setting an invalid device
def test_llm_set_invalid_device(llm_instance):
    with pytest.raises(ValueError):
        llm_instance.set_device("quantum_processor")


# Test for model download progress bar
@patch("swarms.models.huggingface.HuggingfaceLLM._download_model")
def test_llm_model_download_progress(mock_download, llm_instance):
    llm_instance.download_model_with_progress()
    mock_download.assert_called_once()


# Mocking external API call to test run method without network
@patch("swarms.models.huggingface.HuggingfaceLLM.run")
def test_llm_run_without_network(mock_run, llm_instance):
    mock_run.return_value = "mocked output"
    result = llm_instance.run("test task without network")
    assert result == "mocked output"


# Test handling of empty input for the run method
def test_llm_run_empty_input(llm_instance):
    with pytest.raises(ValueError):
        llm_instance.run("")


# Test the generation with a provided seed for reproducibility
@patch("swarms.models.huggingface.HuggingfaceLLM.run")
def test_llm_run_with_seed(mock_run, llm_instance):
    seed = 42
    llm_instance.set_seed(seed)
    # Assuming set_seed method affects the randomness in the model
    # You would typically ensure that setting the seed gives reproducible results
    mock_run.return_value = "mocked deterministic output"
    result = llm_instance.run("test task", seed=seed)
    assert result == "mocked deterministic output"


# Test the output length is as expected
@patch("swarms.models.huggingface.HuggingfaceLLM.run")
def test_llm_run_output_length(mock_run, llm_instance):
    input_text = "test task"
    llm_instance.max_length = 50  # set a max_length for the output
    mock_run.return_value = "mocked output" * 10  # some long text
    result = llm_instance.run(input_text)
    assert len(result.split()) <= llm_instance.max_length


# Test the tokenizer handling special tokens correctly
@patch("swarms.models.huggingface.HuggingfaceLLM._tokenizer.encode")
@patch("swarms.models.huggingface.HuggingfaceLLM._tokenizer.decode")
def test_llm_tokenizer_special_tokens(mock_decode, mock_encode, llm_instance):
    mock_encode.return_value = "encoded input with special tokens"
    mock_decode.return_value = "decoded output with special tokens"
    result = llm_instance.run("test task with special tokens")
    mock_encode.assert_called_once()
    mock_decode.assert_called_once()
    assert "special tokens" in result


# Test for correct handling of timeouts
@patch("swarms.models.huggingface.HuggingfaceLLM.run")
def test_llm_timeout_handling(mock_run, llm_instance):
    mock_run.side_effect = TimeoutError
    with pytest.raises(TimeoutError):
        llm_instance.run("test task with timeout")


# Test for response time within a threshold (performance test)
@patch("swarms.models.huggingface.HuggingfaceLLM.run")
def test_llm_response_time(mock_run, llm_instance):
    import time
<<<<<<< HEAD
=======

>>>>>>> 7da009a5
    mock_run.return_value = "mocked output"
    start_time = time.time()
    llm_instance.run("test task for response time")
    end_time = time.time()
<<<<<<< HEAD
    assert end_time - start_time < 1  # Assuming the response should be faster than 1 second
=======
    assert (
        end_time - start_time < 1
    )  # Assuming the response should be faster than 1 second
>>>>>>> 7da009a5


# Test the logging of a warning for long inputs
@patch("swarms.models.huggingface.logging.warning")
def test_llm_long_input_warning(mock_warning, llm_instance):
    long_input = "x" * 10000  # input longer than the typical limit
    llm_instance.run(long_input)
    mock_warning.assert_called_once()


# Test for run method behavior when model raises an exception
<<<<<<< HEAD
@patch("swarms.models.huggingface.HuggingfaceLLM._model.generate", side_effect=RuntimeError)
=======
@patch(
    "swarms.models.huggingface.HuggingfaceLLM._model.generate", side_effect=RuntimeError
)
>>>>>>> 7da009a5
def test_llm_run_model_exception(mock_generate, llm_instance):
    with pytest.raises(RuntimeError):
        llm_instance.run("test task when model fails")


# Test the behavior when GPU is forced but not available
@patch("torch.cuda.is_available", return_value=False)
def test_llm_force_gpu_when_unavailable(mock_is_available, llm_instance):
    with pytest.raises(EnvironmentError):
        llm_instance.set_device("cuda")  # Attempt to set CUDA when it's not available


# Test for proper cleanup after model use (releasing resources)
@patch("swarms.models.huggingface.HuggingfaceLLM._model")
@patch("swarms.models.huggingface.HuggingfaceLLM._tokenizer")
def test_llm_cleanup(mock_model, mock_tokenizer, llm_instance):
    llm_instance.cleanup()
    # Assuming cleanup method is meant to free resources
    mock_model.delete.assert_called_once()
    mock_tokenizer.delete.assert_called_once()


# Test updating the configuration after instantiation
def test_llm_update_configuration(llm_instance):
    new_config = {"temperature": 0.7}
    llm_instance.update_configuration(new_config)
    assert llm_instance.configuration["temperature"] == 0.7


# Test if the model is re-downloaded when changing the model_id
@patch("swarms.models.huggingface.HuggingfaceLLM._download_model")
def test_llm_change_model_id(mock_download, llm_instance):
    new_model_id = "gpt2-xl"
    llm_instance.model_id = new_model_id
    mock_download.assert_called_with(new_model_id)


# Test model's ability to handle multilingual input
@patch("swarms.models.huggingface.HuggingfaceLLM.run")
def test_llm_multilingual_input(mock_run, llm_instance):
    mock_run.return_value = "mocked multilingual output"
    multilingual_input = "Bonjour, ceci est un test multilingue."
    result = llm_instance.run(multilingual_input)
    assert isinstance(result, str)  # Simple check to ensure output is string type

<<<<<<< HEAD
=======

>>>>>>> 7da009a5
# Test caching mechanism to prevent re-running the same inputs
@patch("swarms.models.huggingface.HuggingfaceLLM.run")
def test_llm_caching_mechanism(mock_run, llm_instance):
    input_text = "test caching mechanism"
    mock_run.return_value = "cached output"
    # Run the input twice
    first_run_result = llm_instance.run(input_text)
    second_run_result = llm_instance.run(input_text)
    mock_run.assert_called_once()  # Should only be called once due to caching
    assert first_run_result == second_run_result


# Ensure that model re-downloads when force_download flag is set
@patch("swarms.models.huggingface.HuggingfaceLLM._download_model")
def test_llm_force_download(mock_download, llm_instance):
    llm_instance.download_model_with_progress(force_download=True)
    mock_download.assert_called_once_with(llm_instance.model_id, force=True)


# These tests are provided as examples. In real-world scenarios, you will need to adapt these tests to the actual logic of your `HuggingfaceLLM` class.
# For instance, "mock_model.delete.assert_called_once()" and similar lines are based on hypothetical methods and behaviors that you need to replace with actual implementations.<|MERGE_RESOLUTION|>--- conflicted
+++ resolved
@@ -70,13 +70,6 @@
 
 
 # Test different initialization parameters
-<<<<<<< HEAD
-@pytest.mark.parametrize("model_id, max_length", [
-    ("gpt2-small", 100),
-    ("gpt2-medium", 200),
-    ("gpt2-large", None)  # None to check default behavior
-])
-=======
 @pytest.mark.parametrize(
     "model_id, max_length",
     [
@@ -85,7 +78,6 @@
         ("gpt2-large", None),  # None to check default behavior
     ],
 )
->>>>>>> 7da009a5
 def test_llm_initialization_params(model_id, max_length):
     if max_length:
         instance = HuggingfaceLLM(model_id=model_id, max_length=max_length)
@@ -168,21 +160,13 @@
 @patch("swarms.models.huggingface.HuggingfaceLLM.run")
 def test_llm_response_time(mock_run, llm_instance):
     import time
-<<<<<<< HEAD
-=======
-
->>>>>>> 7da009a5
     mock_run.return_value = "mocked output"
     start_time = time.time()
     llm_instance.run("test task for response time")
     end_time = time.time()
-<<<<<<< HEAD
-    assert end_time - start_time < 1  # Assuming the response should be faster than 1 second
-=======
     assert (
         end_time - start_time < 1
     )  # Assuming the response should be faster than 1 second
->>>>>>> 7da009a5
 
 
 # Test the logging of a warning for long inputs
@@ -194,13 +178,9 @@
 
 
 # Test for run method behavior when model raises an exception
-<<<<<<< HEAD
-@patch("swarms.models.huggingface.HuggingfaceLLM._model.generate", side_effect=RuntimeError)
-=======
 @patch(
     "swarms.models.huggingface.HuggingfaceLLM._model.generate", side_effect=RuntimeError
 )
->>>>>>> 7da009a5
 def test_llm_run_model_exception(mock_generate, llm_instance):
     with pytest.raises(RuntimeError):
         llm_instance.run("test task when model fails")
@@ -246,10 +226,6 @@
     result = llm_instance.run(multilingual_input)
     assert isinstance(result, str)  # Simple check to ensure output is string type
 
-<<<<<<< HEAD
-=======
-
->>>>>>> 7da009a5
 # Test caching mechanism to prevent re-running the same inputs
 @patch("swarms.models.huggingface.HuggingfaceLLM.run")
 def test_llm_caching_mechanism(mock_run, llm_instance):
