[build-system]
requires = ["poetry-core>=1.0.0"]
build-backend = "poetry.core.masonry.api"


[tool.poetry]
name = "swarms"
version = "4.3.7"
description = "Swarms - Pytorch"
license = "MIT"
authors = ["Kye Gomez <kye@apac.ai>"]
homepage = "https://github.com/kyegomez/swarms"
documentation = "https://swarms.apac.ai"  
readme = "README.md" 
repository = "https://github.com/kyegomez/swarms"
keywords = ["artificial intelligence", "deep learning", "optimizers", "Prompt Engineering", "swarms", "agents"]
classifiers = [
    "Development Status :: 4 - Beta",
    "Intended Audience :: Developers",
    "Topic :: Scientific/Engineering :: Artificial Intelligence",
    "License :: OSI Approved :: MIT License",
    "Programming Language :: Python :: 3.10"
]


[tool.poetry.dependencies]
python = ">=3.9,<4.0"
torch = ">=2.1.1,<3.0"
transformers = "4.39.0"
asyncio = ">=3.4.3,<4.0"
einops = "0.7.0"
google-generativeai = "0.3.1"
langchain = "0.1.13"
langchain-core = "0.1.33"
langchain-community = "0.0.29"
langsmith = "0.1.17"
langchain-openai = "0.0.5"
faiss-cpu = "1.7.4"
backoff = "2.2.1"
datasets = "*"
optimum = "1.15.0"
supervision = "0.19.0"
opencv-python = "4.9.0.80"
diffusers = "*"
<<<<<<< HEAD
=======
langchain = "0.1.7"
anthropic = "0.2.5"
>>>>>>> b31f5f12
toml = "*"
pypdf = "4.0.1"
accelerate = "*"
sentencepiece = "0.1.98"
httpx = "0.24.1"
tiktoken = "0.5.2"
ratelimit = "2.2.1"
loguru = "0.7.2"
huggingface-hub = "*"
pydantic = "2.6.4"
tenacity = "8.2.3"
Pillow = "9.4.0"
chromadb = "0.4.24"
termcolor = "2.2.0"
torchvision = "0.16.1"
rich = "13.5.2"
bitsandbytes = "*"
sentence-transformers = "*"
peft = "*"
psutil = "*"
timm = "*"
supervision = "*"
sentry-sdk = "*"

[tool.poetry.dev-dependencies]
black = "23.3.0"


[tool.poetry.group.lint.dependencies]
ruff = ">=0.0.249,<0.3.5"
types-toml = "^0.10.8.1"
types-pytz = "^2023.3.0.0"
black = "^23.1.0"
types-chardet = "^5.0.4.6"
mypy-protobuf = "^3.0.0"


[tool.ruff]
line-length = 70
# Enable Pyflakes (`F`) and a subset of the pycodestyle (`E`)  codes by default.
select = ["E4", "E7", "E9", "F"]
ignore = []
# Allow fix for all enabled rules (when `--fix`) is provided.
fixable = ["ALL"]
unfixable = []

[tool.black]
line-length = 70
target-version = ['py38']
preview = true


[tool.poetry.scripts]
swarms = 'swarms.cli._cli:main'<|MERGE_RESOLUTION|>--- conflicted
+++ resolved
@@ -42,11 +42,7 @@
 supervision = "0.19.0"
 opencv-python = "4.9.0.80"
 diffusers = "*"
-<<<<<<< HEAD
-=======
-langchain = "0.1.7"
 anthropic = "0.2.5"
->>>>>>> b31f5f12
 toml = "*"
 pypdf = "4.0.1"
 accelerate = "*"
