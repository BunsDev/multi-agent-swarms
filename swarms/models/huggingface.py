--- conflicted
+++ resolved
@@ -3,6 +3,7 @@
 import torch
 from torch.nn.parallel import DistributedDataParallel as DDP
 from transformers import AutoModelForCausalLM, AutoTokenizer, BitsAndBytesConfig
+from termcolor import colored
 from termcolor import colored
 
 
@@ -23,11 +24,7 @@
     ```
     from swarms.models import HuggingfaceLLM
 
-<<<<<<< HEAD
-    model_id = "gpt2-small"
-=======
     model_id = "NousResearch/Yarn-Mistral-7b-128k"
->>>>>>> 7da009a5
     inference = HuggingfaceLLM(model_id=model_id)
 
     task = "Once upon a time"
@@ -49,6 +46,8 @@
         decoding=False,
         *args,
         **kwargs,
+        *args,
+        **kwargs,
     ):
         self.logger = logging.getLogger(__name__)
         self.device = (
@@ -118,11 +117,13 @@
                 raise
 
     def run(self, task: str):
+    def run(self, task: str):
         """
         Generate a response based on the prompt text.
 
         Args:
         - task (str): Text to prompt the model.
+        - task (str): Text to prompt the model.
         - max_length (int): Maximum length of the response.
 
         Returns:
@@ -134,7 +135,10 @@
 
         self.print_dashboard(task)
 
+        self.print_dashboard(task)
+
         try:
+            inputs = self.tokenizer.encode(task, return_tensors="pt").to(self.device)
             inputs = self.tokenizer.encode(task, return_tensors="pt").to(self.device)
 
             # self.log.start()
@@ -203,11 +207,13 @@
         return self.run(task, *args, **kwargs)
 
     def __call__(self, task: str):
+    def __call__(self, task: str):
         """
         Generate a response based on the prompt text.
 
         Args:
         - task (str): Text to prompt the model.
+        - task (str): Text to prompt the model.
         - max_length (int): Maximum length of the response.
 
         Returns:
@@ -218,8 +224,12 @@
         max_length = self.max_length
 
         self.print_dashboard(task)
+        max_length = self.max_length
+
+        self.print_dashboard(task)
 
         try:
+            inputs = self.tokenizer.encode(task, return_tensors="pt").to(self.device)
             inputs = self.tokenizer.encode(task, return_tensors="pt").to(self.device)
 
             # self.log.start()
@@ -306,22 +316,14 @@
 
                 Task Environment:
                     Task: {task}
-<<<<<<< HEAD
             
-=======
-
->>>>>>> 7da009a5
                 """,
                 "red",
             )
         )
 
         print(dashboard)
-<<<<<<< HEAD
     
-=======
-
->>>>>>> 7da009a5
     def set_device(self, device):
         """
         Changes the device used for inference.
@@ -340,4 +342,58 @@
 
     def clear_chat_history(self):
         """Clear chat history"""
+        self.chat_history = []
+
+    def print_dashboard(self, task: str):
+        """Print dashboard"""
+
+        dashboard = print(
+            colored(
+                f"""
+                HuggingfaceLLM Dashboard
+                --------------------------------------------
+                Model Name: {self.model_id}
+                Tokenizer: {self.tokenizer}
+                Model MaxLength: {self.max_length}
+                Model Device: {self.device}
+                Model Quantization: {self.quantize}
+                Model Quantization Config: {self.quantization_config}
+                Model Verbose: {self.verbose}
+                Model Distributed: {self.distributed}
+                Model Decoding: {self.decoding}
+
+                ----------------------------------------
+                Metadata:
+                    Task Memory Consumption: {self.memory_consumption()}
+                    GPU Available: {self.gpu_available()}
+                ----------------------------------------
+
+                Task Environment:
+                    Task: {task}
+
+                """,
+                "red",
+            )
+        )
+
+        print(dashboard)
+
+    def set_device(self, device):
+        """
+        Changes the device used for inference.
+
+        Parameters
+        ----------
+            device : str
+                The new device to use for inference.
+        """
+        self.device = device
+        self.model.to(self.device)
+
+    def set_max_length(self, max_length):
+        """Set max_length"""
+        self.max_length = max_length
+
+    def clear_chat_history(self):
+        """Clear chat history"""
         self.chat_history = []